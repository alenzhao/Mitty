from setuptools import setup, find_packages

__version__ = eval(open('mitty/version.py').read().split('=')[1])
setup(
    name='mitty',
<<<<<<< HEAD
    version='1.1.0',
=======
    version=__version__,
>>>>>>> b5221cb3
    description='Simulator for genomic data',
    author='Seven Bridges Genomics',
    author_email='kaushik.ghose@sbgenomics.com',
    packages=find_packages(include=['mitty*']),
    include_package_data=True,
    entry_points={
      # Register the built in plugins
      'mitty.plugins.sfs': ['double_exp = mitty.plugins.site_frequency.double_exp'],
      'mitty.plugins.variants': ['snp = mitty.plugins.variants.snp_plugin',
                                 'delete = mitty.plugins.variants.delete_plugin',
                                 'uniformdel = mitty.plugins.variants.uniform_deletions',
                                 'uniformins = mitty.plugins.variants.uniform_insertions',
                                 'insert = mitty.plugins.variants.insert_plugin',
                                 #'inversion = mitty.plugins.variants.inversion_plugin',
                                 #'low_entropy_insert = mitty.plugins.variants.low_entropy_insert_plugin'
                                 ],
      'mitty.plugins.population': ['standard = mitty.plugins.population.standard'],
      'mitty.plugins.reads': ['simple_sequential = mitty.plugins.reads.simple_sequential_plugin',
                              'simple_illumina = mitty.plugins.reads.simple_illumina_plugin'],
      # Register example tool wrapper
      'mitty.benchmarking.tools': ['bwa = mitty.benchmarking.tool_wrappers.bwa'],
      # Command line scripts
      'console_scripts': ['genomes = mitty.genomes:cli',
                          'reads = mitty.reads:cli',
                          'plot_align = mitty.util.plot_align:cli [plot]',
                          'plot_gc_bias = mitty.util.plot_gc_bias:cli [plot]',
                          'perfectbam = mitty.benchmarking.perfectbam:cli',
                          'mismat = mitty.util.mismat:cli',
                          'splitta = mitty.util.splitta:cli',
                          'kmers = mitty.util.kmers:cli',
                          'pybwa = mitty.util.pybwa:cli']
    },
    install_requires=[
      'cython',
      'setuptools>=11.0.0',
      'numpy>=1.9.0',
      'docopt>=0.6.2',
      'pysam>=0.8.1',
      'h5py>=2.5.0'
    ],
    extras_require = {
      'plot': ['matplotlib>=1.3.0']
    }
)<|MERGE_RESOLUTION|>--- conflicted
+++ resolved
@@ -3,11 +3,7 @@
 __version__ = eval(open('mitty/version.py').read().split('=')[1])
 setup(
     name='mitty',
-<<<<<<< HEAD
-    version='1.1.0',
-=======
     version=__version__,
->>>>>>> b5221cb3
     description='Simulator for genomic data',
     author='Seven Bridges Genomics',
     author_email='kaushik.ghose@sbgenomics.com',
